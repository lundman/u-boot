/*
 *
 * Common board functions for OMAP3 based boards.
 *
 * (C) Copyright 2004-2008
 * Texas Instruments, <www.ti.com>
 *
 * Author :
 *      Sunil Kumar <sunilsaini05@gmail.com>
 *      Shashi Ranjan <shashiranjanmca05@gmail.com>
 *
 * Derived from Beagle Board and 3430 SDP code by
 *      Richard Woodruff <r-woodruff2@ti.com>
 *      Syed Mohammed Khasim <khasim@ti.com>
 *
 *
 * SPDX-License-Identifier:	GPL-2.0+
 */
#include <common.h>
<<<<<<< HEAD
#include <mmc.h>
=======
#include <dm.h>
>>>>>>> c2ded962
#include <spl.h>
#include <asm/io.h>
#include <asm/arch/sys_proto.h>
#include <asm/arch/mem.h>
#include <asm/cache.h>
#include <asm/armv7.h>
#include <asm/gpio.h>
#include <asm/omap_common.h>
#include <asm/arch/mmc_host_def.h>
#include <i2c.h>
#include <linux/compiler.h>

DECLARE_GLOBAL_DATA_PTR;

/* Declarations */
extern omap3_sysinfo sysinfo;
static void omap3_setup_aux_cr(void);
#ifndef CONFIG_SYS_L2CACHE_OFF
static void omap3_invalidate_l2_cache_secure(void);
#endif

#ifdef CONFIG_DM_GPIO
static const struct omap_gpio_platdata omap34xx_gpio[] = {
	{ 0, OMAP34XX_GPIO1_BASE, METHOD_GPIO_24XX },
	{ 1, OMAP34XX_GPIO2_BASE, METHOD_GPIO_24XX },
	{ 2, OMAP34XX_GPIO3_BASE, METHOD_GPIO_24XX },
	{ 3, OMAP34XX_GPIO4_BASE, METHOD_GPIO_24XX },
	{ 4, OMAP34XX_GPIO5_BASE, METHOD_GPIO_24XX },
	{ 5, OMAP34XX_GPIO6_BASE, METHOD_GPIO_24XX },
};

U_BOOT_DEVICES(am33xx_gpios) = {
	{ "gpio_omap", &omap34xx_gpio[0] },
	{ "gpio_omap", &omap34xx_gpio[1] },
	{ "gpio_omap", &omap34xx_gpio[2] },
	{ "gpio_omap", &omap34xx_gpio[3] },
	{ "gpio_omap", &omap34xx_gpio[4] },
	{ "gpio_omap", &omap34xx_gpio[5] },
};

#else

static const struct gpio_bank gpio_bank_34xx[6] = {
	{ (void *)OMAP34XX_GPIO1_BASE, METHOD_GPIO_24XX },
	{ (void *)OMAP34XX_GPIO2_BASE, METHOD_GPIO_24XX },
	{ (void *)OMAP34XX_GPIO3_BASE, METHOD_GPIO_24XX },
	{ (void *)OMAP34XX_GPIO4_BASE, METHOD_GPIO_24XX },
	{ (void *)OMAP34XX_GPIO5_BASE, METHOD_GPIO_24XX },
	{ (void *)OMAP34XX_GPIO6_BASE, METHOD_GPIO_24XX },
};

const struct gpio_bank *const omap_gpio_bank = gpio_bank_34xx;

#endif

#ifdef CONFIG_SPL_BUILD
/*
* We use static variables because global data is not ready yet.
* Initialized data is available in SPL right from the beginning.
* We would not typically need to save these parameters in regular
* U-Boot. This is needed only in SPL at the moment.
*/
u32 omap3_boot_device = BOOT_DEVICE_NAND;

/* auto boot mode detection is not possible for OMAP3 - hard code */
u32 spl_boot_mode(void)
{
	switch (spl_boot_device()) {
	case BOOT_DEVICE_MMC2:
		return MMCSD_MODE_RAW;
	case BOOT_DEVICE_MMC1:
		return MMCSD_MODE_FAT;
		break;
	default:
		puts("spl: ERROR:  unknown device - can't select boot mode\n");
		hang();
	}
}

u32 spl_boot_device(void)
{
	return omap3_boot_device;
}

int board_mmc_init(bd_t *bis)
{
	switch (spl_boot_device()) {
	case BOOT_DEVICE_MMC1:
		omap_mmc_init(0, 0, 0, -1, -1);
		break;
	case BOOT_DEVICE_MMC2:
	case BOOT_DEVICE_MMC2_2:
		omap_mmc_init(1, 0, 0, -1, -1);
		break;
	}
	return 0;
}

void spl_board_init(void)
{
#if defined(CONFIG_SPL_NAND_SUPPORT) || defined(CONFIG_SPL_ONENAND_SUPPORT)
	gpmc_init();
#endif
#ifdef CONFIG_SPL_I2C_SUPPORT
	i2c_init(CONFIG_SYS_OMAP24_I2C_SPEED, CONFIG_SYS_OMAP24_I2C_SLAVE);
#endif
}
#endif /* CONFIG_SPL_BUILD */


/******************************************************************************
 * Routine: secure_unlock
 * Description: Setup security registers for access
 *              (GP Device only)
 *****************************************************************************/
void secure_unlock_mem(void)
{
	struct pm *pm_rt_ape_base = (struct pm *)PM_RT_APE_BASE_ADDR_ARM;
	struct pm *pm_gpmc_base = (struct pm *)PM_GPMC_BASE_ADDR_ARM;
	struct pm *pm_ocm_ram_base = (struct pm *)PM_OCM_RAM_BASE_ADDR_ARM;
	struct pm *pm_iva2_base = (struct pm *)PM_IVA2_BASE_ADDR_ARM;
	struct sms *sms_base = (struct sms *)OMAP34XX_SMS_BASE;

	/* Protection Module Register Target APE (PM_RT) */
	writel(UNLOCK_1, &pm_rt_ape_base->req_info_permission_1);
	writel(UNLOCK_1, &pm_rt_ape_base->read_permission_0);
	writel(UNLOCK_1, &pm_rt_ape_base->wirte_permission_0);
	writel(UNLOCK_2, &pm_rt_ape_base->addr_match_1);

	writel(UNLOCK_3, &pm_gpmc_base->req_info_permission_0);
	writel(UNLOCK_3, &pm_gpmc_base->read_permission_0);
	writel(UNLOCK_3, &pm_gpmc_base->wirte_permission_0);

	writel(UNLOCK_3, &pm_ocm_ram_base->req_info_permission_0);
	writel(UNLOCK_3, &pm_ocm_ram_base->read_permission_0);
	writel(UNLOCK_3, &pm_ocm_ram_base->wirte_permission_0);
	writel(UNLOCK_2, &pm_ocm_ram_base->addr_match_2);

	/* IVA Changes */
	writel(UNLOCK_3, &pm_iva2_base->req_info_permission_0);
	writel(UNLOCK_3, &pm_iva2_base->read_permission_0);
	writel(UNLOCK_3, &pm_iva2_base->wirte_permission_0);

	/* SDRC region 0 public */
	writel(UNLOCK_1, &sms_base->rg_att0);
}

/******************************************************************************
 * Routine: secureworld_exit()
 * Description: If chip is EMU and boot type is external
 *		configure secure registers and exit secure world
 *              general use.
 *****************************************************************************/
void secureworld_exit(void)
{
	unsigned long i;

	/* configure non-secure access control register */
	__asm__ __volatile__("mrc p15, 0, %0, c1, c1, 2":"=r"(i));
	/* enabling co-processor CP10 and CP11 accesses in NS world */
	__asm__ __volatile__("orr %0, %0, #0xC00":"=r"(i));
	/*
	 * allow allocation of locked TLBs and L2 lines in NS world
	 * allow use of PLE registers in NS world also
	 */
	__asm__ __volatile__("orr %0, %0, #0x70000":"=r"(i));
	__asm__ __volatile__("mcr p15, 0, %0, c1, c1, 2":"=r"(i));

	/* Enable ASA in ACR register */
	__asm__ __volatile__("mrc p15, 0, %0, c1, c0, 1":"=r"(i));
	__asm__ __volatile__("orr %0, %0, #0x10":"=r"(i));
	__asm__ __volatile__("mcr p15, 0, %0, c1, c0, 1":"=r"(i));

	/* Exiting secure world */
	__asm__ __volatile__("mrc p15, 0, %0, c1, c1, 0":"=r"(i));
	__asm__ __volatile__("orr %0, %0, #0x31":"=r"(i));
	__asm__ __volatile__("mcr p15, 0, %0, c1, c1, 0":"=r"(i));
}

/******************************************************************************
 * Routine: try_unlock_sram()
 * Description: If chip is GP/EMU(special) type, unlock the SRAM for
 *              general use.
 *****************************************************************************/
void try_unlock_memory(void)
{
	int mode;
	int in_sdram = is_running_in_sdram();

	/*
	 * if GP device unlock device SRAM for general use
	 * secure code breaks for Secure/Emulation device - HS/E/T
	 */
	mode = get_device_type();
	if (mode == GP_DEVICE)
		secure_unlock_mem();

	/*
	 * If device is EMU and boot is XIP external booting
	 * Unlock firewalls and disable L2 and put chip
	 * out of secure world
	 *
	 * Assuming memories are unlocked by the demon who put us in SDRAM
	 */
	if ((mode <= EMU_DEVICE) && (get_boot_type() == 0x1F)
	    && (!in_sdram)) {
		secure_unlock_mem();
		secureworld_exit();
	}

	return;
}

/******************************************************************************
 * Routine: s_init
 * Description: Does early system init of muxing and clocks.
 *              - Called path is with SRAM stack.
 *****************************************************************************/
void s_init(void)
{
	int in_sdram = is_running_in_sdram();

	watchdog_init();

	try_unlock_memory();

	/* Errata workarounds */
	omap3_setup_aux_cr();

#ifndef CONFIG_SYS_L2CACHE_OFF
	/* Invalidate L2-cache from secure mode */
	omap3_invalidate_l2_cache_secure();
#endif

	set_muxconf_regs();
	sdelay(100);

	prcm_init();

	per_clocks_enable();

#ifdef CONFIG_USB_EHCI_OMAP
	ehci_clocks_enable();
#endif

#ifdef CONFIG_SPL_BUILD
	gd = &gdata;

	preloader_console_init();

	timer_init();
#endif

	if (!in_sdram)
		mem_init();
}

/*
 * Routine: misc_init_r
 * Description: A basic misc_init_r that just displays the die ID
 */
int __weak misc_init_r(void)
{
	dieid_num_r();

	return 0;
}

/******************************************************************************
 * Routine: wait_for_command_complete
 * Description: Wait for posting to finish on watchdog
 *****************************************************************************/
static void wait_for_command_complete(struct watchdog *wd_base)
{
	int pending = 1;
	do {
		pending = readl(&wd_base->wwps);
	} while (pending);
}

/******************************************************************************
 * Routine: watchdog_init
 * Description: Shut down watch dogs
 *****************************************************************************/
void watchdog_init(void)
{
	struct watchdog *wd2_base = (struct watchdog *)WD2_BASE;
	struct prcm *prcm_base = (struct prcm *)PRCM_BASE;

	/*
	 * There are 3 watch dogs WD1=Secure, WD2=MPU, WD3=IVA. WD1 is
	 * either taken care of by ROM (HS/EMU) or not accessible (GP).
	 * We need to take care of WD2-MPU or take a PRCM reset. WD3
	 * should not be running and does not generate a PRCM reset.
	 */

	setbits_le32(&prcm_base->fclken_wkup, 0x20);
	setbits_le32(&prcm_base->iclken_wkup, 0x20);
	wait_on_value(ST_WDT2, 0x20, &prcm_base->idlest_wkup, 5);

	writel(WD_UNLOCK1, &wd2_base->wspr);
	wait_for_command_complete(wd2_base);
	writel(WD_UNLOCK2, &wd2_base->wspr);
}

/******************************************************************************
 * Dummy function to handle errors for EABI incompatibility
 *****************************************************************************/
void abort(void)
{
}

#if defined(CONFIG_NAND_OMAP_GPMC) & !defined(CONFIG_SPL_BUILD)
/******************************************************************************
 * OMAP3 specific command to switch between NAND HW and SW ecc
 *****************************************************************************/
static int do_switch_ecc(cmd_tbl_t * cmdtp, int flag, int argc, char * const argv[])
{
	if (argc < 2 || argc > 3)
		goto usage;

	if (strncmp(argv[1], "hw", 2) == 0) {
		if (argc == 2) {
			omap_nand_switch_ecc(1, 1);
		} else {
			if (strncmp(argv[2], "hamming", 7) == 0)
				omap_nand_switch_ecc(1, 1);
			else if (strncmp(argv[2], "bch8", 4) == 0)
				omap_nand_switch_ecc(1, 8);
			else
				goto usage;
		}
	} else if (strncmp(argv[1], "sw", 2) == 0) {
		omap_nand_switch_ecc(0, 0);
	} else {
		goto usage;
	}

	return 0;

usage:
	printf ("Usage: nandecc %s\n", cmdtp->usage);
	return 1;
}

U_BOOT_CMD(
	nandecc, 3, 1,	do_switch_ecc,
	"switch OMAP3 NAND ECC calculation algorithm",
	"hw [hamming|bch8] - Switch between NAND hardware 1-bit hamming and"
	" 8-bit BCH\n"
	"                           ecc calculation (second parameter may"
	" be omitted).\n"
	"nandecc sw               - Switch to NAND software ecc algorithm."
);

#endif /* CONFIG_NAND_OMAP_GPMC & !CONFIG_SPL_BUILD */

#ifdef CONFIG_DISPLAY_BOARDINFO
/**
 * Print board information
 */
int checkboard (void)
{
	char *mem_s ;

	if (is_mem_sdr())
		mem_s = "mSDR";
	else
		mem_s = "LPDDR";

	printf("%s + %s/%s\n", sysinfo.board_string, mem_s,
			sysinfo.nand_string);

	return 0;
}
#endif	/* CONFIG_DISPLAY_BOARDINFO */

static void omap3_emu_romcode_call(u32 service_id, u32 *parameters)
{
	u32 i, num_params = *parameters;
	u32 *sram_scratch_space = (u32 *)OMAP3_PUBLIC_SRAM_SCRATCH_AREA;

	/*
	 * copy the parameters to an un-cached area to avoid coherency
	 * issues
	 */
	for (i = 0; i < num_params; i++) {
		__raw_writel(*parameters, sram_scratch_space);
		parameters++;
		sram_scratch_space++;
	}

	/* Now make the PPA call */
	do_omap3_emu_romcode_call(service_id, OMAP3_PUBLIC_SRAM_SCRATCH_AREA);
}

static void omap3_update_aux_cr_secure(u32 set_bits, u32 clear_bits)
{
	u32 acr;

	/* Read ACR */
	asm volatile ("mrc p15, 0, %0, c1, c0, 1" : "=r" (acr));
	acr &= ~clear_bits;
	acr |= set_bits;

	if (get_device_type() == GP_DEVICE) {
		omap3_gp_romcode_call(OMAP3_GP_ROMCODE_API_WRITE_ACR,
				       acr);
	} else {
		struct emu_hal_params emu_romcode_params;
		emu_romcode_params.num_params = 1;
		emu_romcode_params.param1 = acr;
		omap3_emu_romcode_call(OMAP3_EMU_HAL_API_WRITE_ACR,
				       (u32 *)&emu_romcode_params);
	}
}

static void omap3_setup_aux_cr(void)
{
	/* Workaround for Cortex-A8 errata: #454179 #430973
	 *	Set "IBE" bit
	 *	Set "Disable Branch Size Mispredicts" bit
	 * Workaround for erratum #621766
	 *	Enable L1NEON bit
	 * ACR |= (IBE | DBSM | L1NEON) => ACR |= 0xE0
	 */
	omap3_update_aux_cr_secure(0xE0, 0);
}

#ifndef CONFIG_SYS_L2CACHE_OFF
static void omap3_update_aux_cr(u32 set_bits, u32 clear_bits)
{
	u32 acr;

	/* Read ACR */
	asm volatile ("mrc p15, 0, %0, c1, c0, 1" : "=r" (acr));
	acr &= ~clear_bits;
	acr |= set_bits;

	/* Write ACR - affects non-secure banked bits */
	asm volatile ("mcr p15, 0, %0, c1, c0, 1" : : "r" (acr));
}

/* Invalidate the entire L2 cache from secure mode */
static void omap3_invalidate_l2_cache_secure(void)
{
	if (get_device_type() == GP_DEVICE) {
		omap3_gp_romcode_call(OMAP3_GP_ROMCODE_API_L2_INVAL,
				      0);
	} else {
		struct emu_hal_params emu_romcode_params;
		emu_romcode_params.num_params = 1;
		emu_romcode_params.param1 = 0;
		omap3_emu_romcode_call(OMAP3_EMU_HAL_API_L2_INVAL,
				       (u32 *)&emu_romcode_params);
	}
}

void v7_outer_cache_enable(void)
{
	/* Set L2EN */
	omap3_update_aux_cr_secure(0x2, 0);

	/*
	 * On some revisions L2EN bit is banked on some revisions it's not
	 * No harm in setting both banked bits(in fact this is required
	 * by an erratum)
	 */
	omap3_update_aux_cr(0x2, 0);
}

void omap3_outer_cache_disable(void)
{
	/* Clear L2EN */
	omap3_update_aux_cr_secure(0, 0x2);

	/*
	 * On some revisions L2EN bit is banked on some revisions it's not
	 * No harm in clearing both banked bits(in fact this is required
	 * by an erratum)
	 */
	omap3_update_aux_cr(0, 0x2);
}
#endif /* !CONFIG_SYS_L2CACHE_OFF */<|MERGE_RESOLUTION|>--- conflicted
+++ resolved
@@ -17,11 +17,8 @@
  * SPDX-License-Identifier:	GPL-2.0+
  */
 #include <common.h>
-<<<<<<< HEAD
+#include <dm.h>
 #include <mmc.h>
-=======
-#include <dm.h>
->>>>>>> c2ded962
 #include <spl.h>
 #include <asm/io.h>
 #include <asm/arch/sys_proto.h>
